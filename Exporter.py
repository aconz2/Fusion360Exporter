--- conflicted
+++ resolved
@@ -177,21 +177,9 @@
     hash = hashlib.sha256(name.encode()).hexdigest()[:8]
     return f'{with_replacement}_{hash}'
 
-<<<<<<< HEAD
-def export_filename(ctx: Ctx, format: Format, file):
-    sanitized = sanitize_filename(file.name)
-    name = f'{sanitized} v{file.versionNumber}.{format.value}'
-    return ctx.folder / name
-
-def export_archive_filename(ctx: Ctx, format: Format, archive_extension, file):
-    sanitized = sanitize_filename(file.name)
-    name = f'{sanitized} v{file.versionNumber}.{format.value}.{archive_extension}'
-    return ctx.folder / name
-=======
 def set_mtime(path: Path, time: int):
     """utime wants to set atime and mtime, we just set it the same"""
     os.utime(path, (time, time))
->>>>>>> f868aac9
 
 # component: adsk.core.Component but that doesn't exist for some reason?
 # sketch   : adsk.core.Sketch likewise
@@ -225,7 +213,12 @@
 
 def export_filename(ctx: Ctx, format: Format, file: adsk.core.DataFile):
     sanitized = sanitize_filename(file.name)
-    name = f'{sanitized}_v{file.versionNumber}.{format.value}'
+    name = f'{sanitized} v{file.versionNumber}.{format.value}'
+    return ctx.folder / name
+
+def export_archive_filename(ctx: Ctx, format: Format, archive_extension, file):
+    sanitized = sanitize_filename(file.name)
+    name = f'{sanitized} v{file.versionNumber}.{format.value}.{archive_extension}'
     return ctx.folder / name
 
 def export_file(ctx: Ctx, format: Format, doc: LazyDocument) -> Counter:
